--- conflicted
+++ resolved
@@ -5,21 +5,6 @@
 
 // Import Brave launcher for professional Brave detection
 let braveLauncher: any = null;
-<<<<<<< HEAD
-try {
-  braveLauncher = require('brave-real-launcher');
-} catch (error) {
-  console.error('⚠️  brave-real-launcher not available, using fallback detection');
-}
-
-// Import brave-real-puppeteer-core for enhanced stealth features
-let braveRealPuppeteerCore: any = null;
-try {
-  braveRealPuppeteerCore = require('brave-real-puppeteer-core');
-  console.error('✅ brave-real-puppeteer-core loaded - enhanced stealth features available');
-} catch (error) {
-  console.error('⚠️  brave-real-puppeteer-core not available, using standard puppeteer');
-=======
 
 // Import brave-real-puppeteer-core for enhanced stealth features
 let braveRealPuppeteerCore: any = null;
@@ -45,7 +30,6 @@
   } catch (error) {
     console.warn('⚠️  brave-real-puppeteer-core not available, using standard puppeteer:', (error as Error).message);
   }
->>>>>>> e6f71434
 }
 
 // Content prioritization configuration
@@ -450,7 +434,6 @@
       ];
 
       // Try Brave registry first
-<<<<<<< HEAD
       try {
         const braveRegistryPath = getWindowsBraveFromRegistry();
         if (braveRegistryPath) {
@@ -467,24 +450,6 @@
           chromePaths.unshift(chromeRegistryPath);
         }
       } catch (error) {
-=======
-      try {
-        const braveRegistryPath = getWindowsBraveFromRegistry();
-        if (braveRegistryPath) {
-          bravePaths.unshift(braveRegistryPath);
-        }
-      } catch (error) {
-        console.error('Brave registry detection failed, continuing with file system search...');
-      }
-      
-      // Try Chrome registry as fallback
-      try {
-        const chromeRegistryPath = getWindowsChromeFromRegistry();
-        if (chromeRegistryPath) {
-          chromePaths.unshift(chromeRegistryPath);
-        }
-      } catch (error) {
->>>>>>> e6f71434
         console.error('Chrome registry detection failed, continuing with file system search...');
       }
       break;
@@ -538,7 +503,6 @@
   // BRAVE-ONLY SEARCH: This project is designed for Brave Browser only
   console.error('🦁 Searching for Brave Browser (Brave-Real-Browser Project)...');
   for (const bravePath of bravePaths) {
-<<<<<<< HEAD
     try {
       console.error(`   Checking: ${bravePath}`);
       if (fs.existsSync(bravePath)) {
@@ -564,33 +528,6 @@
         return ultimateBravePath;
       }
     } catch (error) {
-=======
-    try {
-      console.error(`   Checking: ${bravePath}`);
-      if (fs.existsSync(bravePath)) {
-        console.error(`✅ Found Brave Browser at: ${bravePath}`);
-        console.error('   🎯 Perfect! Using Brave Browser (optimized for this project)');
-        return bravePath;
-      }
-    } catch (error) {
-      console.error(`   Error checking path: ${error instanceof Error ? error.message : String(error)}`);
-    }
-  }
-  
-  console.error('⚠️  Brave Browser not found in standard paths, trying ultimate fallback...');
-  
-  // ULTIMATE FALLBACK: Hardcoded Brave path that we know exists on this system
-  if (platform === 'win32') {
-    const ultimateBravePath = 'C:\\Program Files\\BraveSoftware\\Brave-Browser\\Application\\brave.exe';
-    console.error(`   Trying ultimate fallback path: ${ultimateBravePath}`);
-    try {
-      if (fs.existsSync(ultimateBravePath)) {
-        console.error(`✅ Found Brave Browser at ultimate fallback path: ${ultimateBravePath}`);
-        console.error('   🎯 Using Brave Browser (perfect for this project)');
-        return ultimateBravePath;
-      }
-    } catch (error) {
->>>>>>> e6f71434
       console.error(`   Ultimate fallback failed: ${error instanceof Error ? error.message : String(error)}`);
     }
   }
@@ -777,11 +714,8 @@
   });
   
   try {
-<<<<<<< HEAD
-=======
     // Load brave packages first
     await loadBravePackages();
->>>>>>> e6f71434
 
     const detectedBravePath = detectBravePath();
     const customConfig = options?.customConfig ?? {};
