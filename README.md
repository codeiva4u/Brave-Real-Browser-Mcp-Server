# 🌐 Brave Real Browser MCP Server
## Universal AI IDE Support with Advanced Browser Automation

<div align="center">

![Version](https://img.shields.io/badge/version-2.12.1-blue.svg)
![Node](https://img.shields.io/badge/node-%3E%3D18.0.0-green.svg)
![Tools](https://img.shields.io/badge/tools-111-purple.svg)
![IDEs](https://img.shields.io/badge/AI_IDEs-15+-orange.svg)
![License](https://img.shields.io/badge/license-MIT-red.svg)

**सभी AI IDEs के लिए Universal MCP Server | 111+ Tools | Browser Automation | Web Scraping | CAPTCHA Solving**

[Installation](#-installation) | [Quick Start](#-quick-start) | [Tools](#-available-tools-111) | [HTTP/WebSocket](#-httpwebsocket-setup) | [Configuration](#-ide-configurations)

</div>

---

## 🎯 What is This?

**Brave Real Browser MCP Server** एक powerful automation tool है जो:

- ✅ **15+ AI IDEs में काम करता है** (Claude, Cursor, Windsurf, Cline, Zed, VSCode, Qoder AI, etc.)
- ✅ **111+ Automation Tools** - Browser control, scraping, CAPTCHA solving, video extraction
- ✅ **3 Protocol Modes** - MCP (STDIO), LSP, HTTP/WebSocket
- ✅ **Auto-Detection** - Automatically detects your IDE
- ✅ **Real Brave Browser** - Anti-detection features, bypass Cloudflare
- ✅ **Universal API** - Works with any programming language (JS, Python, PHP, Go, etc.)

---

## 🚀 Quick Start

### Installation

```bash
# Install globally
npm install -g brave-real-browser-mcp-server@latest

# Or use with npx (no installation)
npx brave-real-browser-mcp-server@latest
```

### For MCP IDEs (Claude, Cursor, Windsurf)

**Add to your IDE config file:**

```json
{
  "mcpServers": {
    "brave-real-browser": {
      "command": "npx",
      "args": ["-y", "brave-real-browser-mcp-server@latest"]
    }
  }
}
```

**Config file locations:**
- **Claude Desktop:** `%APPDATA%\Claude\claude_desktop_config.json` (Windows) or `~/Library/Application Support/Claude/claude_desktop_config.json` (Mac)
- **Cursor:** `%APPDATA%\Cursor\User\globalStorage\saoudrizwan.claude-dev\settings\cline_mcp_settings.json`
- **Windsurf:** `%APPDATA%\Windsurf\mcp.json`

### For Other IDEs (Qoder AI, Custom Tools)

Use HTTP/WebSocket mode - [See HTTP/WebSocket Setup](#-httpwebsocket-setup)

---

## 🌐 HTTP/WebSocket Setup

### HTTP Protocol - 5 Steps

HTTP mode works with **ANY IDE or programming language**. No special configuration needed!

#### Step 1: Start HTTP Server

```bash
# Start server on port 3000
npx brave-real-browser-mcp-server@latest --mode http --port 3000

# Custom host and port
npx brave-real-browser-mcp-server@latest --mode http --host 0.0.0.0 --port 8080

# HTTP only (without WebSocket)
npx brave-real-browser-mcp-server@latest --mode http --port 3000 --no-websocket
```

**Server will start and show:**
```
🟢 [HTTP] Starting HTTP/WebSocket server...
✅ [HTTP] Server ready at http://localhost:3000
💡 [HTTP] Universal mode - works with ALL AI IDEs
```

#### Step 2: Test Server

```bash
# Health check
curl http://localhost:3000/health

# List all available tools
curl http://localhost:3000/tools
```

#### Step 5: Configure in Your IDE

**For Qoder AI:**
```json
{
  "extensions": {
    "brave-real-browser": {
      "type": "http",
      "enabled": true,
      "endpoint": "http://localhost:3000"
    }
  }
}
```

**For any custom tool:** Just make HTTP POST requests to `http://localhost:3000/tools/{tool_name}`

---

### WebSocket Protocol - 5 Steps

WebSocket provides **real-time, bidirectional communication** for modern applications.

#### Step 1: Start WebSocket Server

```bash
# WebSocket is automatically enabled with HTTP mode
npx brave-real-browser-mcp-server@latest --mode http --port 3000

# WebSocket will be available at: ws://localhost:3000
```

## 🎨 IDE Configurations

### Claude Desktop

**File:** `claude_desktop_config.json`

**Location:**
- Windows: `%APPDATA%\Claude\claude_desktop_config.json`
- Mac: `~/Library/Application Support/Claude/claude_desktop_config.json`
- Linux: `~/.config/Claude/claude_desktop_config.json`

```json
{
  "mcpServers": {
    "brave-real-browser": {
      "command": "npx",
      "args": ["-y", "brave-real-browser-mcp-server@latest"]
    }
  }
}
```

### Cursor AI

**File:** `cline_mcp_settings.json`

**Location:**
- Windows: `%APPDATA%\Cursor\User\globalStorage\saoudrizwan.claude-dev\settings\cline_mcp_settings.json`
- Mac: `~/Library/Application Support/Cursor/User/globalStorage/saoudrizwan.claude-dev/settings/cline_mcp_settings.json`

```json
{
  "mcpServers": {
    "brave-real-browser": {
      "command": "npx",
      "args": ["-y", "brave-real-browser-mcp-server@latest"],
      "env": {
        "BRAVE_PATH": "C:\\Program Files\\BraveSoftware\\Brave-Browser\\Application\\brave.exe"
      }
    }
  }
}
```

### Windsurf

**File:** `mcp.json`

**Location:**
- Windows: `%APPDATA%\Windsurf\mcp.json`
- Mac: `~/.windsurf/mcp.json`

```json
{
  "mcpServers": {
    "brave-real-browser": {
      "command": "npx",
      "args": ["-y", "brave-real-browser-mcp-server@latest"]
    }
  }
}
```

### Cline (VSCode Extension)

**File:** `cline_mcp_settings.json`

**Location:**
- Windows: `%APPDATA%\Code\User\globalStorage\saoudrizwan.claude-dev\settings\cline_mcp_settings.json`
- Mac: `~/Library/Application Support/Code/User/globalStorage/saoudrizwan.claude-dev/settings/cline_mcp_settings.json`

```json
{
  "mcpServers": {
    "brave-real-browser": {
      "command": "npx",
      "args": ["-y", "brave-real-browser-mcp-server@latest"]
    }
  }
}
```

### Zed Editor

**File:** `settings.json`

**Location:**
- Windows: `%APPDATA%\Zed\settings.json`
- Mac: `~/.config/zed/settings.json`

```json
{
  "lsp": {
    "brave-real-browser": {
      "command": "brave-real-browser-mcp-server@latest",
      "args": ["--mode", "lsp"]
    }
  }
}
```

### Qoder AI / HTTP-based IDEs

Start server in HTTP mode and configure:

```json
{
  "extensions": {
    "brave-real-browser": {
      "type": "http",
      "enabled": true,
      "endpoint": "http://localhost:3000",
      "timeout": 30000
    }
  }
}
```

---


## 🛠️ Available Tools (111)

### 🌐 Browser Management (2 tools)

| Tool | Description |
|------|-------------|
| `browser_init` | Initialize browser with anti-detection features |
| `browser_close` | Close browser instance |

### 🧭 Navigation (2 tools)

| Tool | Description |
|------|-------------|
| `navigate` | Navigate to URL with wait conditions |
| `wait` | Wait for selector, navigation, or timeout |

### 🖱️ Interactions (4 tools)

| Tool | Description |
|------|-------------|
| `click` | Click on elements |
| `type` | Type text into inputs |
| `random_scroll` | Human-like scrolling |
| `solve_captcha` | Solve CAPTCHA (reCAPTCHA, hCaptcha, Turnstile, etc.) |

### 📄 Content Extraction (10 tools)

| Tool | Description |
|------|-------------|
| `get_content` | Extract page content (HTML/Text/Markdown) |
| `find_selector` | Find CSS selectors for elements |
| `scrape_table` | Extract table data with headers |
| `extract_list` | Extract list items |
| `extract_json` | Extract JSON data from page |
| `scrape_meta_tags` | Extract meta tags and SEO info |
| `extract_schema` | Extract schema.org structured data |
| `save_content_as_markdown` | Save page as markdown file |
| `html_to_text` | Convert HTML to clean text |
| `smart_text_cleaner` | Clean and normalize text |

### 🔍 Multi-Element Extraction (8 tools)

| Tool | Description |
|------|-------------|
| `batch_element_scraper` | Scrape multiple elements at once |
| `nested_data_extraction` | Extract nested data structures |
| `attribute_harvester` | Extract element attributes |
| `image_scraper` | Extract all images with metadata |
| `link_harvester` | Extract all links from page |
| `media_extractor` | Extract media files (audio/video) |
| `pdf_link_finder` | Find PDF download links |
| `html_elements_extractor` | Extract specific HTML elements |

### 🎯 Advanced Extraction (10 tools)

| Tool | Description |
|------|-------------|
| `tags_finder` | Find elements by tag name |
| `links_finder` | Advanced link extraction |
| `xpath_links` | Extract links using XPath |
| `ajax_extractor` | Extract AJAX/dynamic content |
| `fetch_xhr` | Capture XHR/Fetch requests |
| `network_recorder` | Record all network traffic |
| `api_finder` | Discover API endpoints |
| `regex_pattern_finder` | Find patterns using regex |
| `iframe_extractor` | Extract iframe content |
| `embed_page_extractor` | Extract embedded pages |

### 🎬 Video & Media Tools (19 tools)

| Tool | Description |
|------|-------------|
| `video_link_finder` | Find video URLs |
| `video_download_page` | Navigate to video download page |
| `video_download_button` | Find video download buttons |
| `video_play_push_source` | Get video play sources |
| `video_play_button_click` | Click video play button |
| `url_redirect_trace_endpoints` | Trace URL redirects |
| `network_recording_finder` | Find network recordings |
| `network_recording_extractors` | Extract network data |
| `video_links_finders` | Multiple video link finders |
| `videos_selectors` | Video element selectors |
| `link_process_extracts` | Process and extract links |
| `video_link_finders_extracts` | Advanced video link extraction |
| `video_download_button_finders` | Find all download buttons |
| `advanced_video_extraction` | Advanced video extraction with ad-bypass |
| `image_extractor_advanced` | Advanced image extraction |
| `video_source_extractor` | Extract video source URLs |
| `video_player_extractor` | Extract video player info |
| `video_player_hoster_finder` | Find video hosting platform |
| `original_video_hoster_finder` | Find original video source |

### 🔐 CAPTCHA & Security (4 tools)

| Tool | Description |
|------|-------------|
| `solve_captcha` | Multi-CAPTCHA solver (reCAPTCHA, hCaptcha, Turnstile, Arkose, etc.) |
| `ocr_engine` | OCR for text-based CAPTCHAs |
| `audio_captcha_solver` | Solve audio CAPTCHAs |
| `puzzle_captcha_handler` | Handle puzzle CAPTCHAs |

### 🔧 Data Processing (9 tools)

| Tool | Description |
|------|-------------|
| `price_parser` | Extract and parse prices |
| `date_normalizer` | Normalize dates to standard format |
| `contact_extractor` | Extract contact information |
| `schema_validator` | Validate data against schema |
| `required_fields_checker` | Check for required fields |
| `duplicate_remover` | Remove duplicate entries |
| `data_deduplication` | Advanced deduplication |
| `missing_data_handler` | Handle missing data |
| `data_type_validator` | Validate data types |

### 📊 Data Quality (3 tools)

| Tool | Description |
|------|-------------|
| `outlier_detection` | Detect data outliers |
| `consistency_checker` | Check data consistency |
| `data_quality_metrics` | Generate quality metrics |

### 🤖 AI-Powered Tools (5 tools)

| Tool | Description |
|------|-------------|
| `smart_selector_generator` | Auto-generate CSS selectors |
| `content_classification` | Classify content type |
| `sentiment_analysis` | Analyze text sentiment |
| `summary_generator` | Generate content summaries |
| `translation_support` | Translate content |

### 🔎 Search & Filter (5 tools)

| Tool | Description |
|------|-------------|
| `keyword_search` | Search for keywords in page |
| `regex_pattern_matcher` | Match regex patterns |
| `xpath_support` | XPath query support |
| `advanced_css_selectors` | Advanced CSS selector queries |
| `visual_element_finder` | Find elements visually |

### 📑 Pagination & Navigation (5 tools)

| Tool | Description |
|------|-------------|
| `auto_pagination` | Auto-paginate through pages |
| `infinite_scroll` | Handle infinite scroll |
| `multi_page_scraper` | Scrape multiple pages |
| `sitemap_parser` | Parse and navigate sitemaps |
| `breadcrumb_navigator` | Navigate using breadcrumbs |

### 🔒 Session Management (7 tools)

| Tool | Description |
|------|-------------|
| `cookie_manager` | Manage cookies |
| `session_persistence` | Persist sessions |
| `form_auto_fill` | Auto-fill forms |
| `ajax_content_waiter` | Wait for AJAX content |
| `modal_popup_handler` | Handle modal popups |
| `login_session_manager` | Manage login sessions |
| `shadow_dom_extractor` | Extract Shadow DOM content |

### 📸 Visual Tools (5 tools)

| Tool | Description |
|------|-------------|
| `full_page_screenshot` | Full page screenshot |
| `element_screenshot` | Screenshot specific element |
| `pdf_generation` | Generate PDF from page |
| `video_recording` | Record page as video |
| `visual_comparison` | Compare screenshots |

### 📈 Monitoring & Reporting (6 tools)

| Tool | Description |
|------|-------------|
| `progress_tracker` | Track automation progress |
| `error_logger` | Log errors |
| `success_rate_reporter` | Report success rates |
| `data_quality_metrics` | Data quality metrics |
| `performance_monitor` | Monitor performance |
| `monitoring_summary` | Get monitoring summary |

### 🌐 API Integration (3 tools)

| Tool | Description |
|------|-------------|
| `rest_api_endpoint_finder` | Find REST API endpoints |
| `webhook_support` | Webhook integration |
| `all_website_api_finder` | Find all APIs on website |

### 🛡️ Advanced Extraction & Obfuscation (5 tools)

| Tool | Description |
|------|-------------|
| `deobfuscate_js` | Deobfuscate JavaScript |
| `multi_layer_redirect_trace` | Trace multi-layer redirects |
| `ad_protection_detector` | Detect ad protection |
| `url_redirect_tracer` | Trace URL redirects |
| `user_agent_extractor` | Extract user agent info |

---

<<<<<<< HEAD
## 🌐 HTTP/WebSocket Setup

### HTTP Protocol - 5 Steps

HTTP mode works with **ANY IDE or programming language**. No special configuration needed!

#### Step 1: Start HTTP Server

```bash
# Start server on port 3000
npx brave-real-browser-mcp-server@latest --mode http --port 3000

# Custom host and port
npx brave-real-browser-mcp-server@latest --mode http --host 0.0.0.0 --port 8080

# HTTP only (without WebSocket)
npx brave-real-browser-mcp-server@latest --mode http --port 3000 --no-websocket
```

**Server will start and show:**
```
🟢 [HTTP] Starting HTTP/WebSocket server...
✅ [HTTP] Server ready at http://localhost:3000
💡 [HTTP] Universal mode - works with ALL AI IDEs
```

#### Step 2: Test Server

```bash
# Health check
curl http://localhost:3000/health

# List all available tools
curl http://localhost:3000/tools
```

#### Step 5: Configure in Your IDE

**For Qoder AI:**
```json
{
  "extensions": {
    "brave-real-browser": {
      "type": "http",
      "enabled": true,
      "endpoint": "http://localhost:3000"
    }
  }
}
```

**For any custom tool:** Just make HTTP POST requests to `http://localhost:3000/tools/{tool_name}`

---

### WebSocket Protocol - 5 Steps

WebSocket provides **real-time, bidirectional communication** for modern applications.

#### Step 1: Start WebSocket Server

```bash
# WebSocket is automatically enabled with HTTP mode
npx brave-real-browser-mcp-server@latest --mode http --port 3000

# WebSocket will be available at: ws://localhost:3000
```

## 🎨 IDE Configurations

### Claude Desktop

**File:** `claude_desktop_config.json`

**Location:**
- Windows: `%APPDATA%\Claude\claude_desktop_config.json`
- Mac: `~/Library/Application Support/Claude/claude_desktop_config.json`
- Linux: `~/.config/Claude/claude_desktop_config.json`

```json
{
  "mcpServers": {
    "brave-real-browser": {
      "command": "npx",
      "args": ["-y", "brave-real-browser-mcp-server@latest"]
    }
  }
}
```

### Cursor AI

**File:** `cline_mcp_settings.json`

**Location:**
- Windows: `%APPDATA%\Cursor\User\globalStorage\saoudrizwan.claude-dev\settings\cline_mcp_settings.json`
- Mac: `~/Library/Application Support/Cursor/User/globalStorage/saoudrizwan.claude-dev/settings/cline_mcp_settings.json`

```json
{
  "mcpServers": {
    "brave-real-browser": {
      "command": "npx",
      "args": ["-y", "brave-real-browser-mcp-server@latest"],
      "env": {
        "BRAVE_PATH": "C:\\Program Files\\BraveSoftware\\Brave-Browser\\Application\\brave.exe"
      }
    }
  }
}
```

### Windsurf

**File:** `mcp.json`

**Location:**
- Windows: `%APPDATA%\Windsurf\mcp.json`
- Mac: `~/.windsurf/mcp.json`

```json
{
  "mcpServers": {
    "brave-real-browser": {
      "command": "npx",
      "args": ["-y", "brave-real-browser-mcp-server@latest"]
    }
  }
}
```

### Cline (VSCode Extension)

**File:** `cline_mcp_settings.json`

**Location:**
- Windows: `%APPDATA%\Code\User\globalStorage\saoudrizwan.claude-dev\settings\cline_mcp_settings.json`
- Mac: `~/Library/Application Support/Code/User/globalStorage/saoudrizwan.claude-dev/settings/cline_mcp_settings.json`

```json
{
  "mcpServers": {
    "brave-real-browser": {
      "command": "npx",
      "args": ["-y", "brave-real-browser-mcp-server@latest"]
    }
  }
}
```

### Zed Editor

**File:** `settings.json`

**Location:**
- Windows: `%APPDATA%\Zed\settings.json`
- Mac: `~/.config/zed/settings.json`

```json
{
  "lsp": {
    "brave-real-browser": {
      "command": "brave-real-browser-mcp-server@latest",
      "args": ["--mode", "lsp"]
    }
  }
}
```

### Qoder AI / HTTP-based IDEs

Start server in HTTP mode and configure:

```json
{
  "extensions": {
    "brave-real-browser": {
      "type": "http",
      "enabled": true,
      "endpoint": "http://localhost:3000",
      "timeout": 30000
    }
  }
}
```

---

=======
>>>>>>> 63f9e9c3
## 💡 Usage Examples

### Example 1: Simple Web Scraping (MCP Mode)

```javascript
// Using MCP tool in Claude/Cursor
await use_mcp_tool({
  server_name: "brave-real-browser",
  tool_name: "browser_init",
  arguments: {}
});

await use_mcp_tool({
  server_name: "brave-real-browser",
  tool_name: "navigate",
  arguments: { url: "https://example.com" }
});

await use_mcp_tool({
  server_name: "brave-real-browser",
  tool_name: "get_content",
  arguments: { type: "text" }
});
```

### Example 2: CAPTCHA Solving

```javascript
// Navigate to CAPTCHA page
await use_mcp_tool({
  server_name: "brave-real-browser",
  tool_name: "navigate",
  arguments: { url: "https://site-with-captcha.com" }
});

// Solve CAPTCHA
await use_mcp_tool({
  server_name: "brave-real-browser",
  tool_name: "solve_captcha",
  arguments: { type: "recaptcha" }
});

// Continue automation
await use_mcp_tool({
  server_name: "brave-real-browser",
  tool_name: "click",
  arguments: { selector: "button.submit" }
});
```

### Example 3: Video Extraction

```javascript
// Navigate to video page
await use_mcp_tool({
  server_name: "brave-real-browser",
  tool_name: "navigate",
  arguments: { url: "https://video-site.com/video/123" }
});

// Find video links
await use_mcp_tool({
  server_name: "brave-real-browser",
  tool_name: "video_link_finder",
  arguments: {}
});

// Advanced video extraction with ad bypass
await use_mcp_tool({
  server_name: "brave-real-browser",
  tool_name: "advanced_video_extraction",
  arguments: {}
});
```

### Example 4: Multi-Page Scraping

```javascript
// Initialize browser
await use_mcp_tool({
  server_name: "brave-real-browser",
  tool_name: "browser_init",
  arguments: {}
});

// Auto-paginate through all pages
await use_mcp_tool({
  server_name: "brave-real-browser",
  tool_name: "multi_page_scraper",
  arguments: {
    startUrl: "https://example.com/page/1",
    maxPages: 10
  }
});
```

---

## 📋 API Endpoints (HTTP Mode)

When running in HTTP mode, these endpoints are available:

```
GET  /health                    - Health check
GET  /tools                     - List all tools
POST /tools/:toolName           - Execute any tool
POST /browser/init              - Initialize browser
POST /browser/navigate          - Navigate to URL
POST /browser/get_content       - Get page content
POST /browser/click             - Click element
POST /browser/type              - Type text
POST /browser/close             - Close browser
```

**Example:**
```bash
curl -X POST http://localhost:3000/tools/navigate \
  -H "Content-Type: application/json" \
  -d '{"url": "https://example.com"}'
```

---

## 🔧 Environment Variables

```bash
# Optional: Specify Brave browser path
BRAVE_PATH="C:\Program Files\BraveSoftware\Brave-Browser\Application\brave.exe"

# Optional: Run in headless mode
HEADLESS=true

# Optional: Disable content priority
DISABLE_CONTENT_PRIORITY=true

# Optional: HTTP port
HTTP_PORT=3000
```

---

## 🐛 Troubleshooting

### Brave Browser Not Found

**Solution:**
```bash
# Windows
set BRAVE_PATH="C:\Program Files\BraveSoftware\Brave-Browser\Application\brave.exe"

# Linux/Mac
export BRAVE_PATH="/usr/bin/brave-browser"
```

### Server Won't Start

1. Check Node.js version: `node --version` (should be >= 18)
2. Clear npm cache: `npm cache clean --force`
3. Reinstall: `npm install -g brave-real-browser-mcp-server@latest`

### Port Already in Use

```bash
# Use different port
npx brave-real-browser-mcp-server@latest --mode http --port 8080
```

### CAPTCHA Not Solving

1. Ensure CAPTCHA is fully loaded
2. Try longer timeout: `{ "timeout": 30000 }`
3. Try different CAPTCHA types: `recaptcha`, `hcaptcha`, `turnstile`

---

## 📊 Supported Protocols

| Protocol | Used By | Auto-Config | Status |
|----------|---------|-------------|--------|
| **MCP (STDIO)** | Claude Desktop, Cursor, Windsurf, Cline, Warp | ✅ | 🟢 Working |
| **LSP** | Zed Editor, VSCode, Neovim | ✅ | 🟢 Working |
| **HTTP/REST** | Any IDE/Tool | ✅ | 🟢 Working |
| **WebSocket** | Modern Web Apps, Real-time Tools | ✅ | 🟢 Working |

---

## 📋 Requirements

- **Node.js** >= 18.0.0
- **Brave Browser** (auto-detected or specify path)
- **Operating System:** Windows, macOS, Linux

---

## 🤝 Contributing

Contributions are welcome! Please submit a Pull Request.

---

## 📄 License

MIT License - See LICENSE file for details.

---

## 🔗 Links

- **GitHub:** https://github.com/codeiva4u/Brave-Real-Browser-Mcp-Server
- **NPM:** https://www.npmjs.com/package/brave-real-browser-mcp-server
- **Issues:** https://github.com/codeiva4u/Brave-Real-Browser-Mcp-Server/issues

---

<div align="center">

**🌟 111 Tools | 15+ AI IDEs | 3 Protocols | Universal Support 🌟**

**Made with ❤️ for the AI Development Community**

[⭐ Star on GitHub](https://github.com/codeiva4u/Brave-Real-Browser-Mcp-Server) | [🐛 Report Bug](https://github.com/codeiva4u/Brave-Real-Browser-Mcp-Server/issues) | [💡 Request Feature](https://github.com/codeiva4u/Brave-Real-Browser-Mcp-Server/issues)

</div>
| **MCP (STDIO)** | Claude Desktop,<|MERGE_RESOLUTION|>--- conflicted
+++ resolved
@@ -463,197 +463,6 @@
 
 ---
 
-<<<<<<< HEAD
-## 🌐 HTTP/WebSocket Setup
-
-### HTTP Protocol - 5 Steps
-
-HTTP mode works with **ANY IDE or programming language**. No special configuration needed!
-
-#### Step 1: Start HTTP Server
-
-```bash
-# Start server on port 3000
-npx brave-real-browser-mcp-server@latest --mode http --port 3000
-
-# Custom host and port
-npx brave-real-browser-mcp-server@latest --mode http --host 0.0.0.0 --port 8080
-
-# HTTP only (without WebSocket)
-npx brave-real-browser-mcp-server@latest --mode http --port 3000 --no-websocket
-```
-
-**Server will start and show:**
-```
-🟢 [HTTP] Starting HTTP/WebSocket server...
-✅ [HTTP] Server ready at http://localhost:3000
-💡 [HTTP] Universal mode - works with ALL AI IDEs
-```
-
-#### Step 2: Test Server
-
-```bash
-# Health check
-curl http://localhost:3000/health
-
-# List all available tools
-curl http://localhost:3000/tools
-```
-
-#### Step 5: Configure in Your IDE
-
-**For Qoder AI:**
-```json
-{
-  "extensions": {
-    "brave-real-browser": {
-      "type": "http",
-      "enabled": true,
-      "endpoint": "http://localhost:3000"
-    }
-  }
-}
-```
-
-**For any custom tool:** Just make HTTP POST requests to `http://localhost:3000/tools/{tool_name}`
-
----
-
-### WebSocket Protocol - 5 Steps
-
-WebSocket provides **real-time, bidirectional communication** for modern applications.
-
-#### Step 1: Start WebSocket Server
-
-```bash
-# WebSocket is automatically enabled with HTTP mode
-npx brave-real-browser-mcp-server@latest --mode http --port 3000
-
-# WebSocket will be available at: ws://localhost:3000
-```
-
-## 🎨 IDE Configurations
-
-### Claude Desktop
-
-**File:** `claude_desktop_config.json`
-
-**Location:**
-- Windows: `%APPDATA%\Claude\claude_desktop_config.json`
-- Mac: `~/Library/Application Support/Claude/claude_desktop_config.json`
-- Linux: `~/.config/Claude/claude_desktop_config.json`
-
-```json
-{
-  "mcpServers": {
-    "brave-real-browser": {
-      "command": "npx",
-      "args": ["-y", "brave-real-browser-mcp-server@latest"]
-    }
-  }
-}
-```
-
-### Cursor AI
-
-**File:** `cline_mcp_settings.json`
-
-**Location:**
-- Windows: `%APPDATA%\Cursor\User\globalStorage\saoudrizwan.claude-dev\settings\cline_mcp_settings.json`
-- Mac: `~/Library/Application Support/Cursor/User/globalStorage/saoudrizwan.claude-dev/settings/cline_mcp_settings.json`
-
-```json
-{
-  "mcpServers": {
-    "brave-real-browser": {
-      "command": "npx",
-      "args": ["-y", "brave-real-browser-mcp-server@latest"],
-      "env": {
-        "BRAVE_PATH": "C:\\Program Files\\BraveSoftware\\Brave-Browser\\Application\\brave.exe"
-      }
-    }
-  }
-}
-```
-
-### Windsurf
-
-**File:** `mcp.json`
-
-**Location:**
-- Windows: `%APPDATA%\Windsurf\mcp.json`
-- Mac: `~/.windsurf/mcp.json`
-
-```json
-{
-  "mcpServers": {
-    "brave-real-browser": {
-      "command": "npx",
-      "args": ["-y", "brave-real-browser-mcp-server@latest"]
-    }
-  }
-}
-```
-
-### Cline (VSCode Extension)
-
-**File:** `cline_mcp_settings.json`
-
-**Location:**
-- Windows: `%APPDATA%\Code\User\globalStorage\saoudrizwan.claude-dev\settings\cline_mcp_settings.json`
-- Mac: `~/Library/Application Support/Code/User/globalStorage/saoudrizwan.claude-dev/settings/cline_mcp_settings.json`
-
-```json
-{
-  "mcpServers": {
-    "brave-real-browser": {
-      "command": "npx",
-      "args": ["-y", "brave-real-browser-mcp-server@latest"]
-    }
-  }
-}
-```
-
-### Zed Editor
-
-**File:** `settings.json`
-
-**Location:**
-- Windows: `%APPDATA%\Zed\settings.json`
-- Mac: `~/.config/zed/settings.json`
-
-```json
-{
-  "lsp": {
-    "brave-real-browser": {
-      "command": "brave-real-browser-mcp-server@latest",
-      "args": ["--mode", "lsp"]
-    }
-  }
-}
-```
-
-### Qoder AI / HTTP-based IDEs
-
-Start server in HTTP mode and configure:
-
-```json
-{
-  "extensions": {
-    "brave-real-browser": {
-      "type": "http",
-      "enabled": true,
-      "endpoint": "http://localhost:3000",
-      "timeout": 30000
-    }
-  }
-}
-```
-
----
-
-=======
->>>>>>> 63f9e9c3
 ## 💡 Usage Examples
 
 ### Example 1: Simple Web Scraping (MCP Mode)
